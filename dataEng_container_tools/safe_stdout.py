"""A modified version of standard output for censoring secrets.

Ensures that secrets are not accidentally printed using stdout. Has one
class safe_stdout, two helper methods, setup_stdout and setup_default_stdout,
and one global variable default_secret_folder. On import it automatically searches
for secret files and adds their contents to the list of terms to censor. Also contains
global variables containing the default secret folder, the default GCS secret location,
and the list of secret files automatically found in the default secret folder.

Typical usage example:

    setup_default_stdout()
    print('Secret Information')    # prints normally
    sys.stdout.add_words('Secret')
    print('Secret Information)     # prints '****** Information'

"""

import sys
import json
import os

default_secret_folder = '/vault/secrets/'
default_gcs_secret_locations = [default_secret_folder + 'gcp-sa-storage.json']
secrets_files = []


class safe_stdout:
    """Prints output with secrets removed.

    This class replaces sys.stdout so that when print or display
    calls are made this class is the one that processes them. The
    class maintains a list of 'bad_words' which are replaced with 
    astrices whenever someone tries to print them. By default this
    list is populated with the contents of any secret files that
    are in the default vault secrets folder.
    """

    def __init__(self, bad_words):
        """Initializes safe_stdout with desired configuration.

        Args:
            bad_words: An iterable of words to censor from output.
        """
        self.__bad_words = {}
        for item in bad_words:
            self.__bad_words[item] = len(str(item))
        self.__old_stdout = sys.stdout

    def write(self, message):
        """Outputs the desired message with secrets removed.

        Args:
          message: The message to output. Must either be a string or
            have a working __str__ method associated with it.
        """
        message = str(message)
        for bad_word in self.__bad_words:
            bad_word_location = message.find(str(bad_word))
            bad_word_length = self.__bad_words[str(bad_word)]
            while (bad_word_location != -1):
                message = (message[0:bad_word_location] +
                           '*' * bad_word_length +
                           message[bad_word_location + bad_word_length:])
                bad_word_location = message.find(str(bad_word))
        self.__old_stdout.write(message)

    def add_words(self, bad_words):
        """Adds words to the list of words to censor from output.

        Args:
          bad_words: An iterable containing the words to
            add to the list of words to censor in output.
        """
        for item in bad_words:
            self.__bad_words[item] = len(str(item))

    def flush(self):
        pass


def setup_stdout(secret_locations):
    """Adds the contents of a list of files to the words to censor from output.

    For each JSON location specified in the input, this method will open the JSON,
    parse its contents, and add the contents to the list of of words to censor from
    output. It adds the plaintext, the JSON loaded value, and the JSON dumped version of
    the value.

    Args:
      secret_locations: An iterable of strings representing the locations of JSON files
        whose contents should be censored from output.
    """
    bad_words = set()
    for file in secret_locations:
        try:
            secret = json.load(open(file, 'r'))
        except ValueError:
            print(file, "is not a properly formatted json file.")
        these_bad_words = set(secret.values())
        bad_words.update(these_bad_words)
        for word in these_bad_words:
            bad_words.add(str(json.dumps(word)))
            bad_words.add(str(json.dumps(word)).encode('unicode-escape').decode())
            bad_words.add(str(word).encode('unicode-escape').decode())
    sys.stdout.add_words(bad_words)


def setup_default_stdout(folder=default_secret_folder):
    """Censors the contents of JSONs found in the secrets folder from output.

    Takes an argument that is the string representation of a folder present in
    the container. For each JSON in that folder, this method adds the values present
    to the list of words to censor from output. This method should only be called once,
    and by design is called when this Python package is imported. Calling this method again
    after importation will not cause errors, but will lead to unnecessary delay when attempting
    to output information. To add values to the list of words to censor from output, use either
    setup_stdout() or sys.stdout.add_words().

    Args:
      folder: A string representing the folder in which to look for secret JSONs. By default 
        the value is the  default_secret_folder global variable declared in this file.
    """
    if (not os.path.exists(folder)):
        print("[WARNING] No secret files found in default directory. This is normal when running locally.")
        sys.stdout = safe_stdout([])
        return
    bad_words = set()
    files = [os.path.join(dp, f) for dp, dn, fn in os.walk(folder) for f in fn]
    print("Found these secret files:", files)
    for file in files:
        try:
            secret = json.load(open(file, 'r'))
        except ValueError:
            print(file, "is not a properly formatted json file.")
        secrets_files.append(file)
        these_bad_words = set(secret.values())
        bad_words.update(these_bad_words)
        for word in these_bad_words:
<<<<<<< HEAD
            bad_words.add(str(json.dumps(word)))
            bad_words.add(str(json.dumps(word)).encode('unicode-escape').decode())
            bad_words.add(str(word).encode('unicode-escape').decode())
=======
            bad_words.add(json.dumps(word))
            bad_words.add(json.dumps(word).encode('unicode-escape').decode())
            bad_words.add(str(str(word).encode('unicode-escape').decode()))
>>>>>>> d5438105
    sys.stdout = safe_stdout(bad_words)<|MERGE_RESOLUTION|>--- conflicted
+++ resolved
@@ -101,7 +101,8 @@
         bad_words.update(these_bad_words)
         for word in these_bad_words:
             bad_words.add(str(json.dumps(word)))
-            bad_words.add(str(json.dumps(word)).encode('unicode-escape').decode())
+            bad_words.add(str(json.dumps(word)).encode(
+                'unicode-escape').decode())
             bad_words.add(str(word).encode('unicode-escape').decode())
     sys.stdout.add_words(bad_words)
 
@@ -137,13 +138,7 @@
         these_bad_words = set(secret.values())
         bad_words.update(these_bad_words)
         for word in these_bad_words:
-<<<<<<< HEAD
-            bad_words.add(str(json.dumps(word)))
-            bad_words.add(str(json.dumps(word)).encode('unicode-escape').decode())
-            bad_words.add(str(word).encode('unicode-escape').decode())
-=======
             bad_words.add(json.dumps(word))
             bad_words.add(json.dumps(word).encode('unicode-escape').decode())
             bad_words.add(str(str(word).encode('unicode-escape').decode()))
->>>>>>> d5438105
     sys.stdout = safe_stdout(bad_words)