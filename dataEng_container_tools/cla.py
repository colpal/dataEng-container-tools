--- conflicted
+++ resolved
@@ -375,28 +375,14 @@
             return []
         constant_bucket = False
         bucket_name = ''
-<<<<<<< HEAD
         output = []
         if len(self.__args.input_bucket_names) == 1:
             constant_bucket = True 
             bucket_name = self.__args.input_bucket_names[0]
         for pos, filename in enumerate(self.__args.input_filenames):
             if not constant_bucket:
-=======
-        names_list=[]
-        files_list=[]
-        output = {}
-
-        if len(self.__args.input_bucket_names) == 1: ## 'If all input files are from the same bucket'
-            constant_bucket = True #'Boolean for above condition
-            bucket_name = self.__args.input_bucket_names[0] #assign the bucket_name as args bucket name.
-        for pos, filename in enumerate(self.__args.input_filenames): #for each filename and it's position
-            if not constant_bucket: # if there are multiple buckets
->>>>>>> f961cbdb
                 bucket_name = self.__args.input_bucket_names[pos]
-            files_list.append(f"gs://{bucket_name}/{self.__args.input_paths[pos]}/{filename}".replace("/ /","/").replace("/./","/").replace("//","/"))
-            names_list.append(self.__args.input_file_names[pos])
-            output=dict(zip(names_list, files_list))
+            output.append(f"gs://{bucket_name}/{self.__args.input_paths[pos]}/{filename}".replace("/ /","/").replace("/./","/").replace("//","/"))
         return output
 
     def get_output_uris(self):
