"""Tools for retrieving command line inputs.

Deals with receiving input from the command line. Has three
classes: `custom_command_line_argument`, `command_line_argument_type`,
and `command_line_arguments`. `commnad_line_arguments` contains most
of the functionality. `command_line_argument_type` is an enumeration.
`custom_command_line_argument` is a wrapper for `parser.add_argument()`.

Typical usage example:

    my_inputs = command_line_arguments(secret_locations=command_line_argument_type.OPTIONAL,
                                    input_files=command_line_argument_type.REQUIRED,
                                    output_files=command_line_argument_type.REQUIRED)

    input_uris = my_inputs.get_input_uris()
    output_uris = my_inputs.get_output_uris()
    secret_locations = my_inputs.get_secret_locations()                              
    file_io = gcs_file_io(gcs_secret_location = secret_locations[0])
"""

import argparse
import json
import sys
from enum import Enum
from .safe_stdout import setup_stdout, default_gcs_secret_locations, secrets_files
import os


class custom_command_line_argument:
    """Class for creating custom command line arguments.  

    This class is used for creating custom command line arguments. A
    list of these objects can be passed into `command_line_arguments` which
    will add them as command line arguments, parse the inputs, and return the results.
    Objects of this class have all the same attributes available to `parser.add_argument()`.  

    Attributes:
        name: A string to Argument name.  
        action: A string indicating the basic type of action to be taken when this argument is encountered at the command line.
        nargs: An integer indicating the number of command-line arguments that should be consumed.
        const: A constant value required by some action and nargs selections.
        default: The value produced if the argument is absent from the command line and if it is absent from the namespace object.
        data_type: The type to which the command-line argument should be converted.
        choices: A container of the allowable values for the argument.
        required: A boolean indicating whether or not the command-line option may be omitted (optionals only).
        help_message: A string providing a brief description of what the argument does.
        metavar: A string indicating the name for the argument in usage messages.
        dest: A string indicating the name of the attribute to be added to the object returned by parse_args().
    """

    def __init__(self,
                 name,
                 action=None,
                 nargs=None,
                 const=None,
                 default=None,
                 data_type=None,
                 choices=None,
                 required=None,
                 help_message=None,
                 metavar=None,
                 dest=None):
        """Initializes custom_command_line_arguments with desired configuration.

        Args:
            name: A string to Argument name.  
            action: A string indicating the basic type of action to be taken when this argument is encountered at the command line.  
            nargs: An integer indicating the number of command-line arguments that should be consumed.  
            const: A constant value required by some action and nargs selections.  
            default: The value produced if the argument is absent from the command line and if it is absent from the namespace object.  
            data_type: The type to which the command-line argument should be converted.  
            choices: A container of the allowable values for the argument.  
            required: A boolean indicating whether or not the command-line option may be omitted (optionals only).  
            help_message: A string providing a brief description of what the argument does.  
            metavar: A string indicating the name for the argument in usage messages.  
            dest: A string indicating the name of the attribute to be added to the object returned by parse_args().
        """
        self.name = name
        self.action = action
        self.nargs = nargs
        self.const = const
        self.default = default
        self.data_type = data_type
        self.choices = choices
        self.required = required
        self.help_message = help_message
        self.metavar = metavar
        self.dest = dest

    def __str__(self):
        return ("name: " + self.name + ", " + "action: " + self.action + ", " +
                "nargs: " + self.nargs + ", " + "const: " + self.const + ", " +
                "default: " + self.default + ", " + "data_type: " +
                self.data_type + ", " + "choices: " + self.choices + ", " +
                "required: " + self.required + ", " + "help_message: " +
                self.help_message + ", " + "metavar: " + self.metavar + ", " +
                "dest: " + self.dest)


class command_line_argument_type(Enum):
    """Enumeration class for use with command_line_arguments.
    
    Attributes:
        OPTIONAL: For when a command line argument should be optional.
        REQUIRED: For when a command line argument should be required.
    """
    OPTIONAL = False
    REQUIRED = True


class command_line_arguments:
    """Creates, parses, and retrieves command line inputs.

    This class creates command line arguments that are typically
    used in Airflow containers. It will handle much of the backend
    boilerplate code involved with creating, parsing, and storing
    the relevant command line arguments using Python's argparse.
    Includes helper functions for using the command line inputs.
    """

    __default_secret_locations = default_gcs_secret_locations

    def __init__(self,
                 input_files=None,
                 input_file_names=None,
                 output_files=None,
                 output_file_names=None,
                 secret_locations=None,
                 secret_location_names=None,
                 default_file_type=None,
                 custom_inputs=None,
                 description=None,
                 input_dtypes=None,
                 running_local=None,
                 identifying_tags=None,
                 input_pandas_kwargs=None,
                 output_pandas_kwargs=None,
                 parser=None):
        """Initializes command_line_arguments with desired configuration.

        Args:
            input_files: Optional command_line_argument_type. Defaults to None. If REQUIRED,
                will add --input_bucket_names, --input_paths, and --input_filenames as required
                command line inputs. If OPTIONAL, will add them as optional. If None they will
                not be added.
            output_files: Optional command_line_argument_type. Defaults to None. If REQUIRED,
                will add --output_bucket_names, --output_paths, and --output_filenames as required
                command line inputs. If command_line_argument_type.OPTIONAL, will add them as
                optional. If None they will not be added.
            secret_locations: Optional command_line_argument_type. Defaults to None. If REQUIRED,
                will add --gcs_secret_locations as required command line input. If OPTIONAL,
                will add it as optional. If None, it will not be added.
            default_file_type: Optional command_line_argument_type. Defaults to None. If REQUIRED,
                will add --default_file_type as required command line argument. If OPTIONAL,
                will add it as optional. Input can be one of parquet, csv, pkl, or json, with
                the default being parquet. If None, the command line argument will not be added.
            custom_inputs: Optional list of custom_command_line_arguments. Defaults to None.
                All items in list will be added to the command line arguments.
            description : Optional string. Defaults to None. A description to be printed when the
                command line argument --help is used.
            input_dtypes: Optional command_line_argument_type. Defaults to None. If input_files
                is None, then this does nothing. If input_files is not None and input_dtypes
                is REQUIRED, will add --input_dtypes as a required command line input. If OPTIONAL,
                will add it as optional. Input is a JSON dictionary of (column: type) pairs.
            parser: Optional argparse.ArgumentParser. Defaults to None. A parser on which to
                add the command line arguments and parse. If None one will be created.
            running_local: Optional boolean. Defaults to False. A flag for determining whether
                or not the script is running locally and so should not attempt to contact GCP.
                Defaults to False.
        """
        self.__input_files = input_files
        self.__input_file_names = input_file_names
        self.__output_files = output_files
        self.__output_file_names = output_file_names
        self.__secret_locations = secret_locations
        self.__secret_location_names = secret_location_names
        self.__default_file_type = default_file_type
        self.__custom_inputs = custom_inputs
        self.__description = description
        self.__input_dtypes = input_dtypes
        self.__running_local = running_local
        self.__input_pandas_kwargs = input_pandas_kwargs
        self.__output_pandas_kwargs = output_pandas_kwargs
        parser = parser if parser else argparse.ArgumentParser(
            description=description)
        if input_files:
            
            parser.add_argument("--input_bucket_names",
                                type=str,
                                required=input_files.value,
                                nargs='+',
                                help="GCS Buckets to read from.")

            parser.add_argument("--input_paths",
                                type=str,
                                required=input_files.value,
                                nargs='+',
                                help="GCS folders in bucket to read file from.")

            parser.add_argument("--input_filenames",
                                type=str,
                                required=input_files.value,
                                nargs='+',
                                help="Filenames to read file from.")
            
            parser.add_argument("--input_delimiters",
                                type=str,
                                required=False,
                                nargs='+',
                                help="Delimiters for input files")

            if input_dtypes:
                parser.add_argument(
                    "--input_dtypes",
                    type=json.loads,
                    required=input_dtypes.value,
                    nargs='+',
                    help="JSON dictionaries of (column: type) pairs to cast columns to"
                )
<<<<<<< HEAD
            if input_pandas_kwargs:
                parser.add_argument("--input_pandas_kwargs",
                    type=json.loads,
                    required=input_pandas_kwargs.value,
                    help="JSON dictionary of additional arguments for reading a file to a pandas dataframe")
            parser.add_argument("--input_delimiters",
                                type=str,
                                required=False,
                                nargs='+',
                                help="Delimiters for input files")
=======
            
            if input_file_names:
                parser.add_argument(
                    "--input_file_names",
                    type=str,
                    required=input_file_names.value,
                    nargs='+',
                    help="Comma separated list of names corresponding to each input file"
                )
        
>>>>>>> 8fe50ccb
        if output_files:
            parser.add_argument("--output_bucket_names",
                                type=str,
                                required=output_files.value,
                                nargs='+',
                                help="GCS Bucket to write to.")

            parser.add_argument("--output_paths",
                                type=str,
                                required=output_files.value,
                                nargs='+',
                                help="GCS folder in bucket to write file to.")

            parser.add_argument("--output_filenames",
                                type=str,
                                required=output_files.value,
                                nargs='+',
                                help="Filename to write file to.")
            parser.add_argument("--output_delimiters",
                                type=str,
                                required=False,
                                nargs='+',
                                help="Delimiters for output files")
<<<<<<< HEAD
            if output_pandas_kwargs:
                parser.add_argument("--output_pandas_kwargs",
                    type=json.loads,
                    required=output_pandas_kwargs.value,
                    help="JSON dictionary of additional arguments for reading a file to a pandas dataframe")
=======

            if output_file_names:
                parser.add_argument(
                    "--output_file_names",
                    type=str,
                    required=output_file_names.value,
                    nargs='+',
                    help="Comma separated list of names corresponding to each output file"
                )
>>>>>>> 8fe50ccb
        if secret_locations:
            parser.add_argument(
                "--secret_locations",
                type=str,
                required=secret_locations.value,
                default=self.__default_secret_locations,
                nargs='+',
                help="Locations of secrets injected by Vault. Default: '" +
                str(self.__default_secret_locations) + "'.")
            
            if secret_location_names:
                parser.add_argument(
                    "--secret_location_names",
                    type=str,
                    required=secret_location_names.value,
                    nargs='+',
                    help="Comma separated list of names corresponding to each input file"
                )
        
        if default_file_type:
            parser.add_argument(
                "--default_file_type",
                type=str,
                required=default_file_type.value,
                choices=["parquet", "csv", "pkl", "json"],
                default="parquet",
                help=
                "How to handle input/output files if no file extension found. Choice of 'parquet', 'csv', 'pkl', and 'json'. Default 'parquet'."
            )
        if running_local:
            parser.add_argument(
                "--running_local",
                type=bool,
                required=running_local.value,
                default=False,
                help="If the container is running locally (no contact with GCP)."
            )
        if identifying_tags:
            parser.add_argument("--dag_id",
                                type=str,
                                required=identifying_tags.value,
                                help="The DAG ID")
            parser.add_argument("--run_id",
                                type=str,
                                required=identifying_tags.value,
                                help="The run ID")
            parser.add_argument("--namespace",
                                type=str,
                                required=identifying_tags.value,
                                help="The namespace")
            parser.add_argument("--pod_name",
                                type=str,
                                required=identifying_tags.value,
                                help="The pod name")
        if custom_inputs:
            for item in custom_inputs:
                parser.add_argument("--" + item.name,
                                    action=item.action,
                                    nargs=item.nargs,
                                    const=item.const,
                                    default=item.default,
                                    type=item.data_type,
                                    choices=item.choices,
                                    required=item.required,
                                    help=item.help_message,
                                    metavar=item.metavar,
                                    dest=item.dest)
        self.__args = parser.parse_args()
        print("CLA Input:", self)
        if identifying_tags:
            os.environ["DAG_ID"] = self.__args.dag_id
            os.environ["RUN_ID"] = self.__args.run_id
            os.environ["NAMESPACE"] = self.__args.namespace
            os.environ["POD_NAME"] = self.__args.pod_name
        self.check_args()
        if self.__secret_locations:
            setup_stdout(self.__args.secret_locations)

    def __str__(self):
        return self.__args.__str__()

    def get_arguments(self):
        """Retrieves the arguments passed in through the command line.
        
        Returns:
            A Namespace object with all of the command line arguments.
        """
        return self.__args

    def get_input_dtypes(self):
        """Retrieves the input dtypes passed in through the command line.
        
        Returns:
            None if dtypes were not asked for in intialisation or the loaded JSON
            object passed to input_dtypes through the command line otherwise.
        """
        if not self.__input_dtypes:
            return None
        return self.__args.input_dtypes

    def get_input_uris(self):
        """Retrieves the input URIs passed in through the command line.
        
        Returns:
            A list of all input URIs passed in through the command line. URIs
            are of the format 'gs://bucket_name/input_path/filename'.
        """
        if not self.__input_files:
            return []
        constant_bucket = False
        bucket_name = ''
        output = []
        if len(self.__args.input_bucket_names) == 1:
            constant_bucket = True 
            bucket_name = self.__args.input_bucket_names[0]
        for pos, filename in enumerate(self.__args.input_filenames):
            if not constant_bucket:
                bucket_name = self.__args.input_bucket_names[pos]
            output.append(f"gs://{bucket_name}/{self.__args.input_paths[pos]}/{filename}".replace("/ /","/").replace("/./","/").replace("//","/"))
        return output

    def get_output_uris(self):
        """Retrieves the output URIs passed in through the command line.
        
        Returns:
            A list of all output URIs passed in through the command line. URIs
            are of the format 'gs://bucket_name/input_path/filename'.
        """
        if not self.__output_files:
            return []
        constant_bucket = False
        bucket_name = ''
        output = []
        if len(self.__args.output_bucket_names) == 1:
            constant_bucket = True
            bucket_name = self.__args.output_bucket_names[0]
        for pos, filename in enumerate(self.__args.output_filenames):
            if not constant_bucket:
                bucket_name = self.__args.output_bucket_names[pos]
            output.append(f"gs://{bucket_name}/{self.__args.output_paths[pos]}/{filename}".replace("/ /","/").replace("/./","/").replace("//","/"))
        return output

    def get_secret_locations(self):
        """Retrieves the secret file locations passed in through the command line.

        Returns:
            A list of all the secret file locations passed in through the command line. If
            secret_locations was not asked for during initialization, returns a list of secrets
            found automatically.
        """
        if self.__secret_locations:
            return self.__args.secret_locations
        if len(secrets_files) > 0:
            return secrets_files
        return None

    def get_secrets(self):
        """Retrieves the secrets loaded from files specified through the command line.

        Returns:
            A dictionary of all the secrets specified through the command line. If
            secret_locations was not asked for during initialization, returns a dictionary
            of secrets found automatically. The key is the name of the file with '.json' removed
            and the value is the loaded secret file.
        """
        return_list = {}
        secret_list = None
        if self.__secret_locations:
            secret_list = self.__args.secret_locations
        elif len(secrets_files) > 0:
            secret_list = secrets_files
        else:
            return None
        for item in secret_list:
            try:
                return_list[item.strip('.json').split('/')[-1]] = json.load(
                    open(item, 'r'))
            except ValueError:
                print(item, "is not a properly formatted json file.")
        return return_list
    
    def get_pandas_kwargs(self):
        kwargs = []
        kwargs.append(self.__args.input_pandas_kwargs)
        kwargs.append(self.__args.output_pandas_kwargs)
        return kwargs
    
    def check_args(self):
        """Ensures arguments are present and valid.
        """
        #TODO: Implement this
        return<|MERGE_RESOLUTION|>--- conflicted
+++ resolved
@@ -217,7 +217,6 @@
                     nargs='+',
                     help="JSON dictionaries of (column: type) pairs to cast columns to"
                 )
-<<<<<<< HEAD
             if input_pandas_kwargs:
                 parser.add_argument("--input_pandas_kwargs",
                     type=json.loads,
@@ -228,18 +227,6 @@
                                 required=False,
                                 nargs='+',
                                 help="Delimiters for input files")
-=======
-            
-            if input_file_names:
-                parser.add_argument(
-                    "--input_file_names",
-                    type=str,
-                    required=input_file_names.value,
-                    nargs='+',
-                    help="Comma separated list of names corresponding to each input file"
-                )
-        
->>>>>>> 8fe50ccb
         if output_files:
             parser.add_argument("--output_bucket_names",
                                 type=str,
@@ -263,23 +250,11 @@
                                 required=False,
                                 nargs='+',
                                 help="Delimiters for output files")
-<<<<<<< HEAD
             if output_pandas_kwargs:
                 parser.add_argument("--output_pandas_kwargs",
                     type=json.loads,
                     required=output_pandas_kwargs.value,
                     help="JSON dictionary of additional arguments for reading a file to a pandas dataframe")
-=======
-
-            if output_file_names:
-                parser.add_argument(
-                    "--output_file_names",
-                    type=str,
-                    required=output_file_names.value,
-                    nargs='+',
-                    help="Comma separated list of names corresponding to each output file"
-                )
->>>>>>> 8fe50ccb
         if secret_locations:
             parser.add_argument(
                 "--secret_locations",
